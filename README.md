--- conflicted
+++ resolved
@@ -118,11 +118,9 @@
 
 All test-specific dependencies, such as `requests-mock`, are listed in the `requirements.txt` file. Unit tests are located in the `src/tests/` directory. For an overview of the test files and specific strategies, refer to `docs/test_files.md`.
 
-<<<<<<< HEAD
 Before running the tests, ensure all dependencies are installed or updated by running: `pip install -r requirements.txt`
 
-=======
->>>>>>> 7f63c69e
+
 To run the tests, you can use Python's `unittest` module from the project root:
 ```bash
 python -m unittest discover src/tests
