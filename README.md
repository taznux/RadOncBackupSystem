# RadOncBackupSystem

A DICOM Backup and Recovery System for Radiation Oncology workflows. This system provides tools to backup data from various sources like ARIA, MIM, and Mosaiq to a central backup system (e.g., Orthanc), and to query and validate this data. It includes a Flask web application for interaction and CLI scripts for batch operations.

For detailed documentation on specific components, please refer to the `docs/` directory.

## Installation

1.  **Clone Repository**:
    ```bash
    git clone <repository_url>
    cd RadOncBackupSystem
    ```
2.  **Create Python Environment**:
    It's recommended to use a virtual environment (e.g., venv, conda).
    ```bash
    python -m venv venv
    source venv/bin/activate  # On Windows: venv\Scripts\activate
    ```
3.  **Install Dependencies**:
    ```bash
    pip install -r requirements.txt
    ```

## Configuration

The system uses TOML configuration files located in the `src/config/` directory.

1.  **DICOM Application Entities (`src/config/dicom.toml`)**:
    *   Define AE Titles, IP addresses, and Ports for all relevant DICOM systems (sources, backup destinations).
    *   Example:
        ```toml
        [ARIA_AE]
        AETitle = "ARIA_SCU"
        IP = "192.168.1.100"
        Port = 104 
        ```
    *   **Note**: Port values must be integers.
    *   For Mosaiq database connections, include a `[db_config]` sub-table under the Mosaiq AE entry if you are using `src/cli/backup.py` for Mosaiq SQL queries:
        ```toml
        [Mosaiq] # This is the source_name used in environments.toml
        # ... other Mosaiq AE details if it also acts as a DICOM AE ...
        db_config = { server = "MOSAIQ_DB_IP", database = "MOSAIQ_DB_NAME", username = "user", password = "pw" }
        ```


2.  **Environments (`src/config/environments.toml`)**:
    *   Define different operational environments (e.g., clinical sites like UCLA, TJU_Mosaiq, TJU_MIM).
    *   Each environment specifies its data `source` (name matching an entry in `dicom.toml`), `backup` target (name matching an entry in `dicom.toml`), and any source-specific configurations.
    *   For Mosaiq sources, specify the ODBC driver:
        ```toml
        [TJU_Mosaiq]
        source = "Mosaiq" # Must match a key in dicom.toml
        backup = "ORTHANC_BACKUP" # Must match a key in dicom.toml
        mosaiq_odbc_driver = "ODBC Driver 17 for SQL Server" 
        ```

3.  **Logging (`src/config/logging.toml`)**:
    *   Configure formatters, handlers (console, file, email), and loggers for different modules.
    *   Review and update handler settings, especially for file paths and the `SMTPHandler` (e.g., `mailhost`, `fromaddr`, `toaddrs`, `subject`) if email notifications are desired.

## Running the CLI Applications

All CLI scripts are located in `src/cli/` and should be run as Python modules from the project's root directory. Configuration files are typically found automatically if the scripts are run from the root, or paths can be specified.

1.  **Backup Data (`backup.py`)**:
    *   Backs up DICOM data for a specified environment.
    *   Usage:
        ```bash
        python -m src.cli.backup <environment_name>
        ```
    *   Example:
        ```bash
        python -m src.cli.backup TJU_Mosaiq
        ```
    *   (Default config paths are `src/config/environments.toml` and `src/config/dicom.toml`)

2.  **Query Data Sources (`query.py`)**:
    *   Queries information from data sources using DICOM C-FIND.
    *   Note: For Mosaiq, this script currently only sets up the data source; actual SQL query execution based on arguments is not implemented. It's primarily for DICOM Q/R sources.
    *   Usage:
        ```bash
        python -m src.cli.query --environments_config <path_to_environments.toml> \
                                  --dicom_config <path_to_dicom.toml> \
                                  --environment <env_name> \
                                  [--mrn <mrn>] [--treatment_date <date>] [--study_date <date>]
        ```
    *   Example:
        ```bash
        python -m src.cli.query --environments_config src/config/environments.toml \
                                  --dicom_config src/config/dicom.toml \
                                  --environment UCLA --mrn "PAT123"
        ```

3.  **Validate Data (`validate.py`)**:
    *   Validates DICOM data consistency between a source and the Orthanc backup.
    *   Retrieves data from the source via C-MOVE and verifies against Orthanc using its REST API.
    *   Usage:
        ```bash
        python -m src.cli.validate <environment_name> \
                                  [--env_config <path_to_environments.toml>] \
                                  [--dicom_config <path_to_dicom.toml>] \
                                  [--log_level <DEBUG|INFO|WARNING|ERROR>]
        ```
    *   Example:
        ```bash
        python -m src.cli.validate TJU_Mosaiq --log_level DEBUG
        ```
    *   (Default config paths are `src/config/environments.toml` and `src/config/dicom.toml`)


## Testing

The unit tests for this project are designed to run in isolation, without requiring dependencies on external DICOM services or live Orthanc instances. This is achieved through:

-   **Mock DICOM Services**: For testing data source interactions (ARIA, MIM, and the DICOM C-STORE part of Mosaiq), an internal mock DICOM server (`MockDicomServer`) is used. This server simulates C-FIND, C-MOVE, and C-STORE responses, allowing verification of the DICOM communication logic within the respective data source classes.
-   **HTTP Mocking**: For testing the Orthanc backup system interface, the `requests-mock` library is used. This allows simulation of Orthanc's REST API responses, ensuring that the `Orthanc.store()` and `Orthanc.verify()` methods correctly handle various scenarios (e.g., success, failure, data mismatch).

All test-specific dependencies, such as `requests-mock`, are listed in the `requirements.txt` file. Unit tests are located in the `src/tests/` directory. For an overview of the test files and specific strategies, refer to `docs/test_files.md`.

Before running the tests, ensure all dependencies are installed or updated by running: `pip install -r requirements.txt`

<<<<<<< HEAD
=======

>>>>>>> 6ce3f7ff
To run the tests, you can use Python's `unittest` module from the project root:
```bash
python -m unittest discover src/tests
```

## Flask Web Application

The Flask application provides HTTP endpoints for interacting with the backup system.

*   **Endpoints**:
    *   `POST /configure_backup`: Placeholder for configuring backup settings.
    *   `GET /view_logs?type=<log_type>`: View specific log files (e.g., `pynetdicom`, `scu`, `flask_app`).
    *   `POST /run_recovery`: Placeholder for initiating a recovery process.
*   **Running the App**:
    1.  Ensure configurations in `src/config/` are set up.
    2.  Run the application from the project root:
        ```bash
        python src/app.py
        ```
    3.  The application will be available at `http://0.0.0.0:5000` by default.

## Documentation Structure

Detailed documentation for different components of the system can be found in the `docs/` directory:
-   `docs/backup_systems.md`: Information about backup system interfaces (e.g., Orthanc).
-   `docs/data_sources.md`: Details about data source interfaces (ARIA, MIM, Mosaiq).
-   `docs/flask_application.md`: Information specific to the Flask web application.
-   `docs/test_files.md`: Overview of the test files and testing strategy.

## Project Components

### Backup Systems
Interfaces for interacting with backup destinations.
-   **Orthanc**: Implements storage and verification against an Orthanc server using its REST API. (See `src/backup_systems/orthanc.py`)

### Data Sources
Interfaces for querying and retrieving data from various clinical systems.
-   **ARIA**: DICOM C-FIND/C-MOVE for ARIA systems. (See `src/data_sources/aria.py`)
-   **MIM**: DICOM C-FIND/C-GET for MIM systems. (See `src/data_sources/mim.py`)
-   **Mosaiq**: SQL queries (via ODBC) and DICOM C-STORE for Mosaiq. (See `src/data_sources/mosaiq.py`)

### CLI Scripts
Located in `src/cli/`:
-   `backup.py`: Main script for initiating backups.
-   `query.py`: Script for querying DICOM sources.
-   `validate.py`: Script for validating data consistency between source and backup.

### Configuration
Located in `src/config/`:
-   `dicom.toml`: DICOM AE definitions, Mosaiq DB connection details.
-   `environments.toml`: Environment-specific settings (source, backup, ODBC driver).
-   `logging.toml`: Logging configuration for the system.

### Flask Application
Located in `src/app.py`. Provides a web interface for system interaction.

---

*Note: Sections related to old scripts (`scu_move_git_v1.py`, `get_treatment_report_git_v1.py`) and Windows Task Scheduler setup for these old scripts have been removed as they pertain to outdated components in the `old/` directory.*<|MERGE_RESOLUTION|>--- conflicted
+++ resolved
@@ -120,10 +120,7 @@
 
 Before running the tests, ensure all dependencies are installed or updated by running: `pip install -r requirements.txt`
 
-<<<<<<< HEAD
-=======
 
->>>>>>> 6ce3f7ff
 To run the tests, you can use Python's `unittest` module from the project root:
 ```bash
 python -m unittest discover src/tests
